//===- TensorProperties.cpp---------------------------------------*- C++ -*-===//
 //
 // Part of the LLVM Project, under the Apache License v2.0 with LLVM Exceptions.
 // See https://llvm.org/LICENSE.txt for license information.
 // SPDX-License-Identifier: Apache-2.0 WITH LLVM-exception
 //
//===----------------------------------------------------------------------===//
//
// This pass infers information like shape, padding and layout information
// for tensors in LLVM IR.
//
//===----------------------------------------------------------------------===//

#include "llvm/IR/PassManager.h"
#include "llvm/IR/PrintPasses.h"
#include "llvm/InitializePasses.h"
#include "llvm/Support/CommandLine.h"
#include "llvm/Support/Debug.h"
#include "llvm/InitializePasses.h"
#include "llvm/Pass.h"
#include "llvm/ADT/DepthFirstIterator.h"
#include "llvm/ADT/PostOrderIterator.h"
#include "llvm/ADT/SmallPtrSet.h"
#include "llvm/Config/llvm-config.h"
#include "llvm/IR/CFG.h"
#include "llvm/IR/Constants.h"
#include "llvm/IR/Instructions.h"
#include "llvm/IR/PassManager.h"
#include "llvm/InitializePasses.h"
#include "llvm/Support/CommandLine.h"
#include "llvm/Support/Debug.h"
#include "llvm/Support/raw_ostream.h"
#include "llvm/Analysis/IVDescriptors.h"
#include "llvm/Analysis/ValueTracking.h"
#include "llvm/IR/CFG.h"
#include "llvm/IR/Constants.h"
#include "llvm/IR/DebugLoc.h"
#include "llvm/IR/IRPrintingPasses.h"
#include "llvm/IR/Instructions.h"
#include "llvm/IR/IntrinsicInst.h"
#include "llvm/IR/LLVMContext.h"
#include "llvm/IR/Metadata.h"

#include "llvm/Analysis/TensorProperties.h"
#include "llvm/IR/TensorType.h"

using namespace llvm;

bool TensorInfo::isTensorInstruction(Instruction *I) {
   if(find(TensorValuesSet, I) != TensorValuesSet.end()) {
     return true;
   }

    if(auto *II = dyn_cast<IntrinsicInst>(I)) {
        switch(II->getIntrinsicID()) {
            case Intrinsic::tensor_typeinfo:
            case Intrinsic::tensor_relu:
            case Intrinsic::tensor_tanh:
            case Intrinsic::tensor_sigmoid:
            case Intrinsic::tensor_sin:
            case Intrinsic::tensor_cos:
            case Intrinsic::tensor_exp:
            case Intrinsic::tensor_exp2:
            case Intrinsic::tensor_log:
            case Intrinsic::tensor_log2:
            case Intrinsic::tensor_log10:
            case Intrinsic::tensor_sqrt:
            case Intrinsic::tensor_fabs:
            case Intrinsic::tensor_floor:
            case Intrinsic::tensor_ceil:
            case Intrinsic::tensor_matmul:
            case Intrinsic::tensor_convolution:
            case Intrinsic::tensor_broadcast:
            case Intrinsic::tensor_transpose:
            case Intrinsic::tensor_reduce_max:
            case Intrinsic::tensor_reduce_min:
            case Intrinsic::tensor_reduce_and:
            case Intrinsic::tensor_reduce_or:
            case Intrinsic::tensor_reduce_xor:
            case Intrinsic::tensor_reduce_add:
            case Intrinsic::tensor_reduce_mul:
                return true;
            default:
                return false;
        }
        return false;
    }

    if(dyn_cast<UnaryOperator>(I) || dyn_cast<BinaryOperator>(I)
    || dyn_cast<SelectInst>(I) || dyn_cast<CmpInst>(I)) {
      // If their operands are tensor operations, then these
      // instructions can be understood to be tensor operations.
      if(auto *OpInst = dyn_cast<Instruction>(I->getOperand(0))) {
          if(I->getOperand(0)->getType()->isVectorTy()) {
            return isTensorInstruction(OpInst);
          }
      }
      return false;
    }

    if(auto *PHI = dyn_cast<PHINode>(I)) {
        if(PHI->getType()->isVectorTy()) {
            for(unsigned i = 0; i < PHI->getNumOperands(); i++) {
                if(dyn_cast<ConstantVector>(PHI->getIncomingValue(i))) {
                    return false;
                }
            }
        }
        return false;
    }

    return false;
}

TensorType TensorInfo::getPropertyInfoWithForwardAnalysis(Instruction *I) {
  // Check if this instruction is a typeinfo
  if(auto *II = dyn_cast<IntrinsicInst>(I)) {
    // Account for typeinfo call
    if(II->getIntrinsicID() == Intrinsic::tensor_typeinfo) {
      TensorType PropertyList(II->getArgOperand(1), II->getArgOperand(2), II->getArgOperand(3));
      return PropertyList;
    }
  }

  // Find a uses of this instruction in a typeinfo instuction
  SmallVector<Instruction *, 4> Worklist;
  Worklist.push_back(I);
  while(!Worklist.empty()) {
    auto *Inst = Worklist.back();
    Worklist.pop_back();
    const auto &It = ValToPropertyMap.find(I);
    for(auto *User : Inst->users()) {
      auto *UserInst = dyn_cast<Instruction>(User);

      if(auto *II = dyn_cast<IntrinsicInst>(UserInst)) {
        const StringRef &CalledFuncName = II->getCalledFunction()->getName();

        // Account for typeinfo call
        if(II->getIntrinsicID() == Intrinsic::tensor_typeinfo) {
          TensorType PropertyList(II->getArgOperand(1), II->getArgOperand(2),
                                           II->getArgOperand(3));
          return PropertyList;
        }

        // Account for element-wise tensor op
        if(II->getIntrinsicID() == Intrinsic::tensor_relu
        || II->getIntrinsicID() == Intrinsic::tensor_tanh
        || II->getIntrinsicID() == Intrinsic::tensor_sigmoid
        || II->getIntrinsicID() == Intrinsic::tensor_sin
        || II->getIntrinsicID() == Intrinsic::tensor_cos
        || II->getIntrinsicID() == Intrinsic::tensor_exp
        || II->getIntrinsicID() == Intrinsic::tensor_exp2
        || II->getIntrinsicID() == Intrinsic::tensor_log
        || II->getIntrinsicID() == Intrinsic::tensor_log2
        || II->getIntrinsicID() == Intrinsic::tensor_log10
        || II->getIntrinsicID() == Intrinsic::tensor_floor
        || II->getIntrinsicID() == Intrinsic::tensor_ceil
        || II->getIntrinsicID() == Intrinsic::tensor_fabs
        || II->getIntrinsicID() == Intrinsic::tensor_sqrt
        || II->getIntrinsicID() == Intrinsic::tensor_broadcast) {
          Worklist.push_back(II);
          continue;
        }
      }

      if(auto *PHIInst = dyn_cast<PHINode>(UserInst)) {
        assert(isTensorInstruction(PHIInst) && "Should be a tensor PHI node");
        return getPropertyInfoWithForwardAnalysis(PHIInst);
      }

      if(isTensorInstruction(UserInst)) {
        Worklist.push_back(I);
        continue;
      }

      if(dyn_cast<ReturnInst>(UserInst)) {
        continue;
      }

      assert(false && "Cannot reach here");
    }
  }

  // Return an empty tensor type
  return TensorType();
}

TensorType TensorInfo::getMatMulOuputProperties(LLVMContext &Ctx,
                                TensorType &Input1, TensorType &Input2) {
    errs() << "GETTING MATMUL OUTPUT PROPERTIES\n";
    // Get the shape of the output tensor of matmul
    auto *Int32Ty = Type::getInt32Ty(Ctx);
    unsigned NumDims = Input1.getNumDimensions();
    std::vector<Constant *> ShapeVec;
    std::vector<Constant *> LayoutVec;
    std::vector<Constant *> PaddingVec;
    for(unsigned i = 0; i < (NumDims - 1); i++) {
        unsigned DimVal = Input1.getShapeDimensionVal(i);
        ShapeVec.push_back(ConstantInt::get(Int32Ty, DimVal));
        LayoutVec.push_back(ConstantInt::get(Int32Ty, i));
        PaddingVec.push_back(ConstantInt::get(Int32Ty, 0));
    }

    // Add the final padding layout dimensions
    ShapeVec.push_back(ConstantInt::get(Int32Ty, Input2.getShapeDimensionVal(NumDims - 1)));
    LayoutVec.push_back(ConstantInt::get(Int32Ty, NumDims - 1));
    PaddingVec.push_back(ConstantInt::get(Int32Ty, 0));

    // The output of matmul is always assumed to be regular layout.
    Value *Shape = ConstantVector::get(ArrayRef<Constant *>(ShapeVec));
    Value *Layout = ConstantVector::get(ArrayRef<Constant *>(LayoutVec));
    Value *Padding = ConstantVector::get(ArrayRef<Constant *>(PaddingVec));

    errs() << "DONE\n";
    return TensorType(Shape, Layout, Padding);
}

TensorType TensorInfo::getTransposeOuputProperties(LLVMContext &Ctx, TensorType &Input) {
    // Get the properties of the output tensor of transpose
    auto *Int32Ty = Type::getInt32Ty(Ctx);
    unsigned NumDims = Input.getNumDimensions();
    std::vector<Constant *> ShapeVec;
    std::vector<Constant *> LayoutVec;
    std::vector<Constant *> PaddingVec;
    for(unsigned i = 0; i < (NumDims - 1); i++) {
        unsigned DimVal = Input.getShapeDimensionVal(i);
        ShapeVec.push_back(ConstantInt::get(Int32Ty, DimVal));
        unsigned LayoutVal = Input.getLayoutVal(i);
        LayoutVec.push_back(ConstantInt::get(Int32Ty, LayoutVal));
        unsigned PaddingVal = Input.getPaddingVal(i);
        PaddingVec.push_back(ConstantInt::get(Int32Ty, 0));
    }

    // Add the last two shape, layout and padding info
    ShapeVec.push_back(ConstantInt::get(Int32Ty, Input.getShapeDimensionVal(NumDims - 1)));
    LayoutVec.push_back(ConstantInt::get(Int32Ty, Input.getLayoutVal(NumDims - 1)));
    PaddingVec.push_back(ConstantInt::get(Int32Ty, Input.getPaddingVal(NumDims - 1)));

    ShapeVec.push_back(ConstantInt::get(Int32Ty, Input.getShapeDimensionVal(NumDims - 2)));
    LayoutVec.push_back(ConstantInt::get(Int32Ty, Input.getLayoutVal(NumDims - 2)));
    PaddingVec.push_back(ConstantInt::get(Int32Ty, Input.getPaddingVal(NumDims - 2)));

    // Construct the tensor type info
    Value *Shape = ConstantVector::get(ArrayRef<Constant *>(ShapeVec));
    Value *Layout = ConstantVector::get(ArrayRef<Constant *>(LayoutVec));
    Value *Padding = ConstantVector::get(ArrayRef<Constant *>(PaddingVec));

    return TensorType(Shape, Layout, Padding);
}

<<<<<<< HEAD
<<<<<<< HEAD
bool TensorInfo::mapTensorValToProperty(Instruction *I,
=======
=======
>>>>>>> 874cfe68
TensorType TensorInfo::getReduceOutputProperties(LLVMContext &Ctx, TensorType &Input, 
          SmallVector<unsigned, 4> &WindowShape, SmallVector<unsigned, 4> &WindowStrides) {
    // Get the shape of the output tensor of reduction
    auto *Int32Ty = Type::getInt32Ty(Ctx);
    unsigned NumInDims = Input.getNumDimensions();
    std::vector<Constant *> ShapeVec;
    std::vector<Constant *> LayoutVec;
    std::vector<Constant *> PaddingVec;
    for(unsigned i = 0; i < (NumInDims - 2); i++) {
        unsigned DimVal = Input.getShapeDimensionVal(i);
        ShapeVec.push_back(ConstantInt::get(Int32Ty, DimVal));
        LayoutVec.push_back(ConstantInt::get(Int32Ty, i));
        PaddingVec.push_back(ConstantInt::get(Int32Ty, 0));
    }
    unsigned NumWinDims = WindowShape.size();
    unsigned OutputSize = ((WindowShape[NumWinDims - 2] 
                - Input.getShapeDimensionVal(NumInDims - 2)) / WindowStrides[NumWinDims - 2]) + 1;
    ShapeVec.push_back(ConstantInt::get(Int32Ty, OutputSize));
    LayoutVec.push_back(ConstantInt::get(Int32Ty, NumInDims - 2));
    PaddingVec.push_back(ConstantInt::get(Int32Ty, 0));

    OutputSize = ((WindowShape[NumWinDims - 1] 
                - Input.getShapeDimensionVal(NumInDims - 2)) / WindowStrides[NumWinDims - 1]) + 1;
    ShapeVec.push_back(ConstantInt::get(Int32Ty, OutputSize));
    LayoutVec.push_back(ConstantInt::get(Int32Ty, NumInDims - 1));
    PaddingVec.push_back(ConstantInt::get(Int32Ty, 0));

    // Construct the tensor type info
    Value *Shape = ConstantVector::get(ArrayRef<Constant *>(ShapeVec));
    Value *Layout = ConstantVector::get(ArrayRef<Constant *>(LayoutVec));
    Value *Padding = ConstantVector::get(ArrayRef<Constant *>(PaddingVec));

    return TensorType(Shape, Layout, Padding);
}

bool TensorInfo::mapTensorValToProperty(Instruction *I, 
<<<<<<< HEAD
>>>>>>> c6338ca1a8572e8e2023e90f36e2a26086f2a7f5
=======
>>>>>>> 874cfe68
                                   SmallSet<Instruction *, 4> &TensorWaitlist) {
  errs() << "MAP TENSOR VAL TO PROPERTY\n";
  errs() << "INSTRUCTION: " << *I << "\n";
  if(auto *II = dyn_cast<IntrinsicInst>(I)) {
    // Account for typeinfo call
    if(II->getIntrinsicID() == Intrinsic::tensor_typeinfo) {
      TensorType PropertyList(II->getArgOperand(1), II->getArgOperand(2), II->getArgOperand(3));
      ValToPropertyMap[II] = PropertyList;
      ValToPropertyMap[II->getArgOperand(0)] = PropertyList;
      PropertyList.print(errs());

      // If the typeinfo operand is a pointer to tensor, put that in map too
      if(II->getArgOperand(0)->getType()->isPointerTy()) {
        errs() << "========================================= MAPPING STORE\n";
        // Look for the store that is a use of this pointer value
        for(auto *User : II->getArgOperand(0)->users()) {
          errs() << "USER: " << *User << "\n";
          if(auto *SI = dyn_cast<StoreInst>(User)) {
            errs() << "STORE FOUND\n";
            // Put the value being stored in the map
            ValToPropertyMap[SI->getValueOperand()] = PropertyList;
            break;
          }
        }
      }
      return true;
    }

    // Account for element-wise tensor op
    if(II->getIntrinsicID() == Intrinsic::tensor_relu
    || II->getIntrinsicID() == Intrinsic::tensor_tanh
    || II->getIntrinsicID() == Intrinsic::tensor_sigmoid
    || II->getIntrinsicID() == Intrinsic::tensor_sin
    || II->getIntrinsicID() == Intrinsic::tensor_cos
    || II->getIntrinsicID() == Intrinsic::tensor_exp
    || II->getIntrinsicID() == Intrinsic::tensor_exp2
    || II->getIntrinsicID() == Intrinsic::tensor_log
    || II->getIntrinsicID() == Intrinsic::tensor_log2
    || II->getIntrinsicID() == Intrinsic::tensor_log10
    || II->getIntrinsicID() == Intrinsic::tensor_floor
    || II->getIntrinsicID() == Intrinsic::tensor_ceil
    || II->getIntrinsicID() == Intrinsic::tensor_fabs
    || II->getIntrinsicID() == Intrinsic::tensor_sqrt
    || II->getIntrinsicID() == Intrinsic::tensor_broadcast) {
      // If the input tensor value's propeties have not been resolved yet,
      // we will resolve them later.
      const auto &It = ValToPropertyMap.find(II->getArgOperand(0));
      if(It == ValToPropertyMap.end()) {
        // The input tensor value must be in the wait list.
        //assert(TensorWaitlist.find(CI->getArgOperand(0)) != TensorWaitlist.end()
        //    && "Tensor with unresolved properties must be in thje wait list.");
        auto *CallArgInst = dyn_cast<Instruction>(II->getArgOperand(0));
        TensorWaitlist.insert(CallArgInst);

        // Try to find the input tensor value's properties now.
        if(!mapTensorValToProperty(CallArgInst, TensorWaitlist)) {
          // Since we still could not resolve the properties, put this call in the wait list
          TensorWaitlist.insert(II);
          return false;
        }
      }

      TensorType PropertyList = ValToPropertyMap[II->getArgOperand(0)];
      PropertyList.print(errs());

      ValToPropertyMap[II] = ValToPropertyMap[II->getArgOperand(0)];

      // If this call is in the tensor wait list, this is good time to remove it!
      TensorWaitlist.erase(II);
      return true;
    }

    if(II->getIntrinsicID() == Intrinsic::tensor_matmul) {
      errs() << "MATMUL\n";
        SmallVector<TensorType, 2> OperandProperties;
        for(unsigned i = 0; i < 2; i++) {
            const auto &It = ValToPropertyMap.find(II->getArgOperand(i));
            if(It == ValToPropertyMap.end()) {
                // The input tensor value must be in the wait list.
                //assert(TensorWaitlist.find(CI->getArgOperand(0)) != TensorWaitlist.end()
                //    && "Tensor with unresolved properties must be in thje wait list.");
                auto *CallArgInst = dyn_cast<Instruction>(II->getArgOperand(i));
                TensorWaitlist.insert(CallArgInst);

                // Try to find the input tensor value's properties now.
                if(!mapTensorValToProperty(CallArgInst, TensorWaitlist)) {
                    // Since we still could not resolve the properties, put this call in the wait list
                    TensorWaitlist.insert(II);
                    return false;
                }
            }
            TensorType PropertyList = ValToPropertyMap[II->getArgOperand(i)];
            PropertyList.print(errs());

            OperandProperties.push_back(ValToPropertyMap[II->getArgOperand(i)]);
        }

        // Add the output tensor's properties
        ValToPropertyMap[II] = getMatMulOuputProperties(II->getModule()->getContext(),
                                        OperandProperties[0], OperandProperties[1]);

        // If this call is in the tensor wait list, this is good time to remove it!
        TensorWaitlist.erase(II);

        return true;
    }

    if(II->getIntrinsicID() == Intrinsic::tensor_convolution) {
      errs() << "CONVOLUTION\n";
        SmallVector<TensorType, 2> OperandProperties;
        for(unsigned i = 0; i < 2; i++) {
            const auto &It = ValToPropertyMap.find(II->getArgOperand(i));
            if(It == ValToPropertyMap.end()) {
                // The input tensor value must be in the wait list.
                //assert(TensorWaitlist.find(CI->getArgOperand(0)) != TensorWaitlist.end()
                //    && "Tensor with unresolved properties must be in thje wait list.");
                auto *CallArgInst = dyn_cast<Instruction>(II->getArgOperand(i));
                TensorWaitlist.insert(CallArgInst);

                // Try to find the input tensor value's properties now.
                if(!mapTensorValToProperty(CallArgInst, TensorWaitlist)) {
                    // Since we still could not resolve the properties, put this call in the wait list
                    TensorWaitlist.insert(II);
                    return false;
                }
            }
            TensorType PropertyList = ValToPropertyMap[II->getArgOperand(i)];
            PropertyList.print(errs());

            OperandProperties.push_back(ValToPropertyMap[II->getArgOperand(i)]);
        }

        // Add the output tensor's properties: TODO
        ValToPropertyMap[II] = getMatMulOuputProperties(II->getModule()->getContext(),
                                        OperandProperties[0], OperandProperties[1]);

        // If this call is in the tensor wait list, this is good time to remove it!
        TensorWaitlist.erase(II);

        return true;
    }

    if(II->getIntrinsicID() == Intrinsic::tensor_transpose) {
      // If the input tensor value's propeties have not been resolved yet,
      // we will resolve them later.
      const auto &It = ValToPropertyMap.find(II->getArgOperand(0));
      if(It == ValToPropertyMap.end()) {
        // The input tensor value must be in the wait list.
        //assert(TensorWaitlist.find(CI->getArgOperand(0)) != TensorWaitlist.end()
        //    && "Tensor with unresolved properties must be in thje wait list.");
        auto *CallArgInst = dyn_cast<Instruction>(II->getArgOperand(0));
        TensorWaitlist.insert(CallArgInst);

        // Try to find the input tensor value's properties now.
        if(!mapTensorValToProperty(CallArgInst, TensorWaitlist)) {
          // Since we still could not resolve the properties, put this call in the wait list
          TensorWaitlist.insert(II);
          return false;
        }
      }

      // Add the output tensor's properties
      ValToPropertyMap[II] = getTransposeOuputProperties(II->getModule()->getContext(),
                                            ValToPropertyMap[II->getArgOperand(0)]);

      // If this call is in the tensor wait list, this is good time to remove it!
      TensorWaitlist.erase(II);

      return true;
    }

    if(II->getIntrinsicID() == Intrinsic::tensor_reduce_max
    || II->getIntrinsicID() == Intrinsic::tensor_reduce_min
    || II->getIntrinsicID() == Intrinsic::tensor_reduce_and
    || II->getIntrinsicID() == Intrinsic::tensor_reduce_or
    || II->getIntrinsicID() == Intrinsic::tensor_reduce_xor
    || II->getIntrinsicID() == Intrinsic::tensor_reduce_add
    || II->getIntrinsicID() == Intrinsic::tensor_reduce_mul) {
      // If the input tensor value's propeties have not been resolved yet,
      // we will resolve them later.
      const auto &It = ValToPropertyMap.find(II->getArgOperand(0));
      if(It == ValToPropertyMap.end()) {
        // The input tensor value must be in the wait list.
        //assert(TensorWaitlist.find(CI->getArgOperand(0)) != TensorWaitlist.end()
        //    && "Tensor with unresolved properties must be in thje wait list.");
        auto *CallArgInst = dyn_cast<Instruction>(II->getArgOperand(0));
        TensorWaitlist.insert(CallArgInst);

        // Try to find the input tensor value's properties now.
        if(!mapTensorValToProperty(CallArgInst, TensorWaitlist)) {
          // Since we still could not resolve the properties, put this call in the wait list
          TensorWaitlist.insert(II);
          return false;
        }
      }

      // Get the strides and window shape
      SmallVector<unsigned, 4> WinShape;
      auto *WinShapeVal = II->getArgOperand(1);
      auto *ShapeVectorTy = dyn_cast<FixedVectorType>(WinShapeVal->getType());
      auto *ShapeCV = dyn_cast<ConstantDataVector>(WinShapeVal);
      for(unsigned I = 0; I < ShapeVectorTy->getNumElements(); I++) {
          auto *C = ShapeCV->getAggregateElement(I);
          WinShape.push_back(dyn_cast<ConstantInt>(C)->getZExtValue());
      }
      SmallVector<unsigned, 4> Strides;
      auto *StridesVal = II->getArgOperand(2);
      auto *StrideVectorTy = dyn_cast<FixedVectorType>(StridesVal->getType());
      auto *StrideCV = dyn_cast<ConstantDataVector>(StridesVal);
      for(unsigned I = 0; I < StrideVectorTy->getNumElements(); I++) {
          auto *C = StrideCV->getAggregateElement(I);
          Strides.push_back(dyn_cast<ConstantInt>(C)->getZExtValue());
      }

      // Add the output tensor's properties
      ValToPropertyMap[II] = getReduceOutputProperties(II->getModule()->getContext(), 
                                            ValToPropertyMap[II->getArgOperand(0)],
                                            WinShape, Strides);

      // If this call is in the tensor wait list, this is good time to remove it!
      TensorWaitlist.erase(II);

      return true;
    }

    return false;
  }

  // Resolve the properties of the operands of the instruction first
  Value *Shape = nullptr;
  Value *Layout = nullptr;
  Value *Padding = nullptr;
  for(auto &Op : I->operands()) {
    auto *Inst = dyn_cast<Instruction>(&Op);
    if(!Inst) {
      // We only care about instructions here and not arguments.
      return false;
    }

    // If the input tensor value's propeties have not been resolved yet,
    // we will resolve them later.
    const auto &It = ValToPropertyMap.find(Inst);
    if(It == ValToPropertyMap.end()) {
      // The input tensor value must be in the wait list.
      //ssert(TensorWaitlist.find(Inst) != TensorWaitlist.end()
       //      && "Tensor with unresolved properties must be in thje wait list.");
      TensorWaitlist.insert(Inst);

      // Try to find the input tensor value's properties now.
      if(!mapTensorValToProperty(Inst, TensorWaitlist)) {
        // Since we still could not resolve the properties, put this call in the wait list
        TensorWaitlist.insert(I);
        return false;
      }
    }

    TensorType PropertyList = ValToPropertyMap[Inst];
    if(!dyn_cast<PHINode>(I)) {
      //auto PropertyList = ValToPropertyMap[Inst];
      if(!Shape) {
        Shape = PropertyList.getShape();
      }
      if(!Layout) {
        Layout = PropertyList.getLayout();
      }
      if(!Padding) {
        Padding = PropertyList.getPadding();
      }
      assert(Shape == PropertyList.getShape()  && "Tensor shape of operand must match.");
      assert(Layout == PropertyList.getLayout() && "Tensor layout of operand must match.");
    }
    PropertyList.print(errs());
  }

  // Deal with PHIs later
  if(auto *PHI = dyn_cast<PHINode>(I)) {
    // If this PHI node is for a tensor value,
    if(isTensorInstruction(PHI)) {
      TensorType PropertyArray = getPropertyInfoWithForwardAnalysis(PHI);
      assert(PropertyArray.isValidTensorType() && "Invalid tensor type");
      ValToPropertyMap[PHI] = PropertyArray;
      PropertyArray.print(errs());
      TensorWaitlist.erase(PHI);
      return true;
    }

    // If the uses of the PHI instrucion already include a Typeinfo instruction,
    // we do not need to add a call ourself.
    for(auto *User : PHI->users()) {
      auto *Inst = dyn_cast<Instruction>(User);
      if(auto *II = dyn_cast<IntrinsicInst>(Inst)) {
        if(II->getIntrinsicID() == Intrinsic::tensor_typeinfo) {
          return true;
        }
      }
    }
  }

  ValToPropertyMap[I] = TensorType(Shape, Layout, Padding);

  // If this instruction is in the tensor wait list, this is good time to remove it!
  TensorWaitlist.erase(I);

  return true;
}

bool TensorInfo::analyze(Function &F) {
  errs() << "ANALYZING TENSOR FUNCTION\n";
   errs() << "PRINTING FUNCTION: " << F << "\n";

  SmallSet<Instruction *, 4> TensorWaitlist;
  ReversePostOrderTraversal<Function *> RPOT(&F);
  for(auto *BB : RPOT) {
    for (auto &I : *BB) {
      if(isTensorInstruction(&I)) {
        mapTensorValToProperty(&I, TensorWaitlist);

        // Add the tensor value to the tensor value set
        TensorValuesSet.insert(&I);

        // If the instruction is typeinfo, we also want to
        // include the first tensor argument.
        if(auto *II = dyn_cast<IntrinsicInst>(&I)) {
          if(II->getIntrinsicID() == Intrinsic::tensor_typeinfo) {
            TensorValuesSet.insert(II->getArgOperand(0));
          }
        }
      }
    }
  }

  // Now empty the tensor waitlist.
  for(auto *I : TensorWaitlist) {
    mapTensorValToProperty(I, TensorWaitlist);
  }


   errs() << "---PRINTING FUNCTION: " << F << "\n";

  return false;
}

bool TensorInfoWrapperPass::runOnFunction(Function &F) {
    if(F.isDeclaration()) {
        return false;
    }
    return TensorInfoMap[&F].analyze(F);
}

char TensorInfoWrapperPass::ID = 0;

TensorInfoWrapperPass::TensorInfoWrapperPass() : FunctionPass(ID) {
     initializeTensorInfoWrapperPassPass(*PassRegistry::getPassRegistry());
}

 INITIALIZE_PASS(TensorInfoWrapperPass, "tensor-analysis", "Pass to inferring tensor properties",
                       true, true)
<|MERGE_RESOLUTION|>--- conflicted
+++ resolved
@@ -248,12 +248,6 @@
     return TensorType(Shape, Layout, Padding);
 }
 
-<<<<<<< HEAD
-<<<<<<< HEAD
-bool TensorInfo::mapTensorValToProperty(Instruction *I,
-=======
-=======
->>>>>>> 874cfe68
 TensorType TensorInfo::getReduceOutputProperties(LLVMContext &Ctx, TensorType &Input, 
           SmallVector<unsigned, 4> &WindowShape, SmallVector<unsigned, 4> &WindowStrides) {
     // Get the shape of the output tensor of reduction
@@ -290,10 +284,6 @@
 }
 
 bool TensorInfo::mapTensorValToProperty(Instruction *I, 
-<<<<<<< HEAD
->>>>>>> c6338ca1a8572e8e2023e90f36e2a26086f2a7f5
-=======
->>>>>>> 874cfe68
                                    SmallSet<Instruction *, 4> &TensorWaitlist) {
   errs() << "MAP TENSOR VAL TO PROPERTY\n";
   errs() << "INSTRUCTION: " << *I << "\n";
