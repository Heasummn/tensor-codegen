--- conflicted
+++ resolved
@@ -2361,7 +2361,6 @@
     return Output;
   }
 
-<<<<<<< HEAD
   Constant *getConstantValue(LLVMContext &Ctx, Type *Ty, int64_t Val) {
     switch (Ty->getTypeID()) {
     case Type::IntegerTyID:
@@ -2396,9 +2395,6 @@
   }
 
   Value *insertIntrinsicOperation(Intrinsic::ID ID, Value *Operand, Type *Ty,
-=======
-  Value *insertIntrinsicOperation(Intrinsic::ID ID, Value *Operand, Type *Ty, 
->>>>>>> c6338ca1
                                   const StringRef &Name, Instruction *InsertBefore) {
     auto *Declaration = Intrinsic::getDeclaration(InsertBefore->getModule(),
                                 ID, ArrayRef<Type*>({Ty}));
@@ -2905,7 +2901,6 @@
     return Output;
   }
 
-<<<<<<< HEAD
   Value *lowerConv(CallInst *Conv) {
     errs() << "LOWERING CONVOLUTION" << "\n";
     auto *Input = TI->getTensorOperand(Conv, 0);
@@ -2966,7 +2961,6 @@
     errs() << *Input << " " << *MallocPtr << "\n";
     return Output;
   }
-=======
   Value *createReductionAccumulate(Intrinsic::ID VectorID, Intrinsic::ID ScalarID, 
       Value *Acc, Value *Input, Instruction *InsertBefore) {
     Value *ReducedOut = Input;
@@ -3297,7 +3291,6 @@
                 TileSize_M, TileSize_N, InnerLoopUnrollFactor);
   }
 
->>>>>>> c6338ca1
 };
 
 
